--- conflicted
+++ resolved
@@ -1318,15 +1318,9 @@
   template <class BlockMatrix>
   inline
   Accessor<BlockMatrix, true>::Accessor (
-<<<<<<< HEAD
-    const BlockMatrix *matrix,
+    const BlockMatrix  *matrix,
     const size_type    row,
     const size_type    col)
-=======
-    const BlockMatrix  *matrix,
-    const unsigned int  row,
-    const unsigned int  col)
->>>>>>> 1823cca4
     :
     matrix(matrix),
     base_iterator(matrix->block(0,0).begin())
@@ -1533,15 +1527,9 @@
   template <class BlockMatrix>
   inline
   Accessor<BlockMatrix, false>::Accessor (
-<<<<<<< HEAD
-    BlockMatrix *matrix,
+    BlockMatrix  *matrix,
     const size_type row,
     const size_type col)
-=======
-    BlockMatrix  *matrix,
-    const unsigned int  row,
-    const unsigned int  col)
->>>>>>> 1823cca4
     :
     matrix(matrix),
     base_iterator(matrix->block(0,0).begin())
@@ -2157,21 +2145,12 @@
 template <typename number>
 inline
 void
-<<<<<<< HEAD
 BlockMatrixBase<MatrixType>::add (const size_type  row,
                                   const size_type  n_cols,
                                   const size_type *col_indices,
                                   const number    *values,
                                   const bool       elide_zero_values,
                                   const bool       col_indices_are_sorted)
-=======
-BlockMatrixBase<MatrixType>::add (const unsigned int   row,
-                                  const unsigned int   n_cols,
-                                  const unsigned int  *col_indices,
-                                  const number        *values,
-                                  const bool           elide_zero_values,
-                                  const bool           col_indices_are_sorted)
->>>>>>> 1823cca4
 {
   prepare_add_operation();
 
