--- conflicted
+++ resolved
@@ -111,13 +111,8 @@
 
 
 
-<<<<<<< HEAD
-  SparseMatrix::SparseMatrix (const Epetra_Map &input_map,
+  SparseMatrix::SparseMatrix (const Epetra_Map  &input_map,
                               const size_type n_max_entries_per_row)
-=======
-  SparseMatrix::SparseMatrix (const Epetra_Map  &input_map,
-                              const unsigned int n_max_entries_per_row)
->>>>>>> 1823cca4
     :
     column_space_map (new Epetra_Map (input_map)),
     matrix (new Epetra_FECrsMatrix(Copy, *column_space_map,
@@ -142,15 +137,9 @@
 
 
 
-<<<<<<< HEAD
-  SparseMatrix::SparseMatrix (const Epetra_Map &input_row_map,
-                              const Epetra_Map &input_col_map,
-                              const size_type n_max_entries_per_row)
-=======
   SparseMatrix::SparseMatrix (const Epetra_Map  &input_row_map,
                               const Epetra_Map  &input_col_map,
-                              const unsigned int n_max_entries_per_row)
->>>>>>> 1823cca4
+                              const size_type n_max_entries_per_row)
     :
     column_space_map (new Epetra_Map (input_col_map)),
     matrix (new Epetra_FECrsMatrix(Copy, input_row_map,
